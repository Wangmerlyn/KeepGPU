--- conflicted
+++ resolved
@@ -7,11 +7,7 @@
 dynamic = ["version"]  # Let setuptools read the version dynamically
 description = "Keep GPU is a simple CLI app that keeps your GPUs running"
 readme = {file = "README.md", content-type = "text/markdown"}
-<<<<<<< HEAD
-authors = [{name = "Siyuan Wang", email = "sywang0227@gmail.com"}]
-maintainers = [{name = "Siyuan Wang", email = "sywang0227@gmail.com"}]
-classifiers = []
-=======
+
 authors = [
   {name = "Siyuan Wang", email = "sywang0227@gmail.com"},
   {name = "Yaorui Shi", email = "yaoruishi@gmail.com"}
@@ -23,7 +19,6 @@
 classifiers = [
 
 ]
->>>>>>> 653e44dc
 license = {text = "MIT license"}
 dependencies = [
   "typer",
