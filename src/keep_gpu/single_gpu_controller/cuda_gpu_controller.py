--- conflicted
+++ resolved
@@ -153,8 +153,6 @@
     def _keep_loop(self) -> None:
         """Internal: run workloads until stop event is set."""
         torch.cuda.set_device(self.rank)
-<<<<<<< HEAD
-=======
         matrix = None
         while not self._stop_evt.is_set():
             try:
@@ -168,7 +166,6 @@
         if matrix is None:
             logger.error("rank %s: failed to allocate matrix, exiting loop", self.rank)
             raise RuntimeError("Failed to allocate matrix for GPU keeping")
->>>>>>> ad94e0a8
         while not self._stop_evt.is_set():
             try:
                 self._run_mat_batch(matrix)
@@ -189,11 +186,7 @@
     @torch.no_grad()
     def _run_mat_batch(self, matrix: torch.Tensor) -> None:
         """Run a batch of dummy matmuls to keep GPU busy."""
-<<<<<<< HEAD
-        matrix = torch.rand(self.vram_to_keep, device=self.device)
-=======
-
->>>>>>> ad94e0a8
+
         tic = time.time()
         for _ in range(self.matmul_iterations):
             torch.relu(matrix)
