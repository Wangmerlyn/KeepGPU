--- conflicted
+++ resolved
@@ -15,11 +15,7 @@
 class BenchmarkConfig:
     gpus: int
     interval: int
-<<<<<<< HEAD
-    matmul_iterations: int = 5000  # let us matmul
-=======
     matmul_iterations: int = 5000  # number of matmul calculations per loop
->>>>>>> c6796c45
 
 
 def get_gpu_util(rank):
@@ -43,25 +39,6 @@
     logger.info(f"rank {rank}: benchmarking {args.gpus} gpus...")
 
     while True:
-<<<<<<< HEAD
-        n = random.randint(5, 9)
-        a = torch.rand((8192 * n, 4096)).cuda()
-        b = torch.rand((4096, 8192 * n)).cuda()
-
-        tic = time.time()
-        for _ in range(args.matmul_iterations):
-            _ = torch.matmul(a, b)
-        torch.cuda.synchronize()
-        toc = time.time()
-
-        logger.info(
-            f"benchmark {rank} matmul: time span: {(toc - tic) * 1000 / 5000:.2f}ms"
-        )
-        # add for pre-commit test
-        time.sleep(args.interval)
-        while get_gpu_util(rank) > 10:
-            logger.warning(f"rank {rank}: GPU busy, sleeping...")
-=======
         try:
             n = random.randint(5, 9)
             a = torch.rand((8192 * n, 4096), device="cuda")
@@ -100,7 +77,6 @@
 
         except Exception as e:
             logger.exception(f"rank {rank}: Unexpected error: {e}")
->>>>>>> c6796c45
             time.sleep(args.interval)
 
 
